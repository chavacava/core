// Copyright 2023 The GoKi Authors. All rights reserved.
// Use of this source code is governed by a BSD-style
// license that can be found in the LICENSE file.

package offscreen

import (
	"image"
	"image/draw"

	"goki.dev/goosi"
)

// Drawer is the implementation of [goosi.Drawer] for the offscreen platform
type Drawer struct {
	// MaxTxts is the max number of textures
	MaxTxts int

	// Image is the target render image
	Image *image.RGBA

	// Images is a stack of images indexed by render scene index and then layer number
	Images [][]*image.RGBA
}

// SetMaxTextures updates the max number of textures for drawing
// Must call this prior to doing any allocation of images.
func (dw *Drawer) SetMaxTextures(maxTextures int) {
	dw.MaxTxts = maxTextures
}

// MaxTextures returns the max number of textures for drawing
func (dw *Drawer) MaxTextures() int {
	return dw.MaxTxts
}

// DestBounds returns the bounds of the render destination
func (dw *Drawer) DestBounds() image.Rectangle {
	return TheApp.Scrn.Geometry
}

// SetGoImage sets given Go image as a drawing source to given image index,
// and layer, used in subsequent Draw methods.
// A standard Go image is rendered upright on a standard surface.
// Set flipY to true to flip.
func (dw *Drawer) SetGoImage(idx, layer int, img image.Image, flipY bool) {
	if dw.Image == nil {
		dw.Image = image.NewRGBA(image.Rect(0, 0, img.Bounds().Dx(), img.Bounds().Dy()))
	}
	for len(dw.Images) <= idx {
		dw.Images = append(dw.Images, nil)
	}
	imgs := &dw.Images[idx]
	for len(*imgs) <= layer {
		*imgs = append(*imgs, nil)
	}
	(*imgs)[layer] = img.(*image.RGBA)
}

// ConfigImageDefaultFormat configures the draw image at the given index
// to fit the default image format specified by the given width, height,
// and number of layers.
func (dw *Drawer) ConfigImageDefaultFormat(idx int, width int, height int, layers int) {
	dw.Image = image.NewRGBA(image.Rect(0, 0, width, height))
}

// SyncImages must be called after images have been updated, to sync
// memory up to the GPU.
func (dw *Drawer) SyncImages() {}

// Scale copies texture at given index and layer to render target,
// scaling the region defined by src and sr to the destination
// such that sr in src-space is mapped to dr in dst-space.
// dr is the destination rectangle
// sr is the source region (set to image.ZR zero rect for all),
// op is the drawing operation: Src = copy source directly (blit),
// Over = alpha blend with existing
// flipY = flipY axis when drawing this image
func (dw *Drawer) Scale(idx, layer int, dr image.Rectangle, sr image.Rectangle, op draw.Op, flipY bool) error {
	img := dw.Images[idx][layer]
	draw.Draw(dw.Image, dr, img, sr.Min, op)
	return nil
}

// Copy copies texture at given index and layer to render target.
// dp is the destination point,
// sr is the source region (set to image.ZR zero rect for all),
// op is the drawing operation: Src = copy source directly (blit),
// Over = alpha blend with existing
// flipY = flipY axis when drawing this image
func (dw *Drawer) Copy(idx, layer int, dp image.Point, sr image.Rectangle, op draw.Op, flipY bool) error {
	img := dw.Images[idx][layer]
	// fmt.Println("cp", idx, layer, dp, dp.Add(img.Rect.Size()), sr.Min)
	draw.Draw(dw.Image, image.Rectangle{dp, dp.Add(img.Rect.Size())}, img, sr.Min, op)
	return nil
}

// UseTextureSet selects the descriptor set to use --
// choose this based on the bank of 16
// texture values if number of textures > MaxTexturesPerSet.
func (dw *Drawer) UseTextureSet(descIdx int) {}

// StartDraw starts image drawing rendering process on render target
// No images can be added or set after this point.
// descIdx is the descriptor set to use -- choose this based on the bank of 16
// texture values if number of textures > MaxTexturesPerSet.
func (dw *Drawer) StartDraw(descIdx int) {
	if !goosi.NeedsCapture {
		return
	}
	goosi.CaptureImage <- dw.Image
}

// EndDraw ends image drawing rendering process on render target
<<<<<<< HEAD
func (dw *Drawer) EndDraw() {}
=======
func (dw *drawerImpl) EndDraw() {}

func (dw *drawerImpl) Surface() any {
	return nil
}
>>>>>>> eab5a86f
<|MERGE_RESOLUTION|>--- conflicted
+++ resolved
@@ -112,12 +112,8 @@
 }
 
 // EndDraw ends image drawing rendering process on render target
-<<<<<<< HEAD
 func (dw *Drawer) EndDraw() {}
-=======
-func (dw *drawerImpl) EndDraw() {}
 
-func (dw *drawerImpl) Surface() any {
+func (dw *Drawer) Surface() any {
 	return nil
-}
->>>>>>> eab5a86f
+}