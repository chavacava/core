// Copyright (c) 2023, Cogent Core. All rights reserved.
// Use of this source code is governed by a BSD-style
// license that can be found in the LICENSE file.

// Package core provides the core GUI functionality of Cogent Core.
package core

//go:generate core generate

import (
	"image"
	"log/slog"

	"cogentcore.org/core/base/tiered"
	"cogentcore.org/core/colors"
	"cogentcore.org/core/cursors"
	"cogentcore.org/core/events"
	"cogentcore.org/core/styles"
	"cogentcore.org/core/styles/abilities"
	"cogentcore.org/core/styles/states"
	"cogentcore.org/core/styles/units"
	"cogentcore.org/core/system"
	"cogentcore.org/core/tree"
)

// Widget is the interface that all Cogent Core widgets satisfy.
// The core widget functionality is defined on [WidgetBase],
// and all higher-level widget types must embed it. This
// interface only contains the methods that higher-level
// widget types may need to override. You can call
// [Widget.AsWidget] to get the [WidgetBase] of a Widget
// and access the core widget functionality.
type Widget interface {
	tree.Node

	// AsWidget returns the [WidgetBase] of this Widget. Most
	// core widget functionality is implemented on [WidgetBase].
	AsWidget() *WidgetBase

	// Style updates the style properties of the widget based on [WidgetBase.Stylers].
	// To specify the style properties of a widget, use [WidgetBase.Styler].
	// Widgets can implement this method if necessary to add additional styling behavior,
	// such as calling [units.Value.ToDots] on a custom [units.Value] field.
	Style()

	// SizeUp (bottom-up) gathers Actual sizes from our Children & Parts,
	// based on Styles.Min / Max sizes and actual content sizing
	// (e.g., text size).  Flexible elements (e.g., Text, Flex Wrap,
	// TopAppBar) should reserve the _minimum_ size possible at this stage,
	// and then Grow based on SizeDown allocation.
	SizeUp()

	// SizeDown (top-down, multiple iterations possible) provides top-down
	// size allocations based initially on Scene available size and
	// the SizeUp Actual sizes.  If there is extra space available, it is
	// allocated according to the Grow factors.
	// Flexible elements (e.g., Flex Wrap layouts and Text with word wrap)
	// update their Actual size based on available Alloc size (re-wrap),
	// to fit the allocated shape vs. the initial bottom-up guess.
	// However, do NOT grow the Actual size to match Alloc at this stage,
	// as Actual sizes must always represent the minimums (see Position).
	// Returns true if any change in Actual size occurred.
	SizeDown(iter int) bool

	// SizeFinal: (bottom-up) similar to SizeUp but done at the end of the
	// Sizing phase: first grows widget Actual sizes based on their Grow
	// factors, up to their Alloc sizes.  Then gathers this updated final
	// actual Size information for layouts to register their actual sizes
	// prior to positioning, which requires accurate Actual vs. Alloc
	// sizes to perform correct alignment calculations.
	SizeFinal()

	// Position uses the final sizes to set relative positions within layouts
	// according to alignment settings, and Grow elements to their actual
	// Alloc size per Styles settings and widget-specific behavior.
	Position()

	// ApplyScenePos computes scene-based absolute positions and final BBox
	// bounding boxes for rendering, based on relative positions from
	// Position step and parents accumulated position and scroll offset.
	// This is the only step needed when scrolling (very fast).
	ApplyScenePos()

	// Render is the method that widgets should implement to define their
	// custom rendering steps. It should not typically be called outside of
	// [Widget.RenderWidget], which also does other steps applicable
	// for all widgets. The base [WidgetBase.Render] implementation
	// renders the standard box model.
	Render()

	// RenderWidget renders the widget and any parts and children that it has.
	// It does not render if the widget is invisible. It calls [Widget.Render]
	// for widget-specific rendering.
	RenderWidget()

	// WidgetTooltip returns the tooltip text that should be used for this
	// widget, and the window-relative position to use for the upper-left corner
	// of the tooltip. The current mouse position in scene-local coordinates
	// is passed to the function; if it is {-1, -1}, that indicates that
	// WidgetTooltip is being called in a Style function to determine whether
	// the widget should be [abilities.LongHoverable] and [abilities.LongPressable]
	// (if the return string is not "", then it will have those abilities
	// so that the tooltip can be displayed).
	//
	// By default, WidgetTooltip just returns [WidgetBase.Tooltip]
	// and [WidgetBase.DefaultTooltipPos], but widgets can override
	// it to do different things. For example, buttons add their
	// shortcut to the tooltip here.
	WidgetTooltip(pos image.Point) (string, image.Point)

	// ContextMenuPos returns the default position for popup menus;
	// by default in the middle its Bounding Box, but can be adapted as
	// appropriate for different widgets.
	ContextMenuPos(e events.Event) image.Point

	// ShowContextMenu displays the context menu of various actions
	// to perform on a Widget, activated by default on the ShowContextMenu
	// event, triggered by a Right mouse click.
	// Returns immediately, and actions are all executed directly
	// (later) via the action signals. Calls ContextMenu and
	// ContextMenuPos.
	ShowContextMenu(e events.Event)

	// ChildBackground returns the background color (Image) for given child Widget.
	// By default, this is just our [styles.Style.ActualBackground] but it can be computed
<<<<<<< HEAD
	// specifically for the child (e.g., for zebra stripes in [ListGrid])
=======
	// specifically for the child (e.g., for zebra stripes in [ListGrid]).
>>>>>>> 2e0eb863
	ChildBackground(child Widget) image.Image

	// DirectRenderImage uploads image directly into given system.Drawer at given index
	// Typically this is a drw.SetGoImage call with an [image.RGBA], or
	// drw.SetFrameImage with a [vgpu.FrameBuffer]
	DirectRenderImage(drw system.Drawer, idx int)

	// DirectRenderDraw draws the current image at index onto the RenderWindow window,
	// typically using drw.Copy, drw.Scale, or drw.Fill.
	// flipY is the default setting for whether the Y axis needs to be flipped during drawing,
	// which is typically passed along to the Copy or Scale methods.
	DirectRenderDraw(drw system.Drawer, idx int, flipY bool)
}

// WidgetBase implements the [Widget] interface and provides the core functionality
// of a widget. You must use WidgetBase as an embedded struct in all higher-level
// widget types. It renders the standard box model, but does not layout or render
// any children; see [Frame] for that.
type WidgetBase struct {
	tree.NodeBase

	// Tooltip is the text for the tooltip for this widget,
	// which can use HTML formatting.
	Tooltip string `json:",omitempty"`

	// Parts are a separate tree of sub-widgets that can be used to store
	// orthogonal parts of a widget when necessary to separate them from children.
	// For example, [Tree]s use parts to separate their internal parts from
	// the other child tree nodes. Composite widgets like buttons should
	// NOT use parts to store their components; parts should only be used when
	// absolutely necessary. Use [WidgetBase.newParts] to make the parts.
	Parts *Frame `copier:"-" json:"-" xml:"-" set:"-"`

	// Geom has the full layout geometry for size and position of this widget.
	Geom geomState `edit:"-" copier:"-" json:"-" xml:"-" set:"-"`

	// OverrideStyle, if true, indicates override the computed styles of the widget
	// and allow directly editing [WidgetBase.Styles]. It is typically only set in
	// the inspector.
	OverrideStyle bool `copier:"-" json:"-" xml:"-" set:"-"`

	// Styles are styling settings for this widget. They are set by
	// [WidgetBase.Stylers] in [WidgetBase.Style].
	Styles styles.Style `json:"-" xml:"-" set:"-"`

	// Stylers is a tiered set of functions that are called in sequential
	// ascending order (so the last added styler is called last and
	// thus can override all other stylers) to style the element.
	// These should be set using the [WidgetBase.Styler], [WidgetBase.FirstStyler],
	// and [WidgetBase.FinalStyler] functions.
	Stylers tiered.Tiered[[]func(s *styles.Style)] `copier:"-" json:"-" xml:"-" set:"-" edit:"-" display:"add-fields"`

	// Listeners is a tiered set of event listener functions for processing events on this widget.
	// They are called in sequential descending order (so the last added listener
	// is called first). They should be added using the [WidgetBase.On], [WidgetBase.OnFirst],
	// and [WidgetBase.OnFinal] functions, or any of the various On{EventType} helper functions.
	Listeners tiered.Tiered[events.Listeners] `copier:"-" json:"-" xml:"-" set:"-" edit:"-" display:"add-fields"`

	// ContextMenus is a slice of menu functions to call to construct
	// the widget's context menu on an [events.ContextMenu]. The
	// functions are called in reverse order such that the elements
	// added in the last function are the first in the menu.
	// Context menus should be added through [WidgetBase.AddContextMenu].
	// Separators will be added between each context menu function.
	ContextMenus []func(m *Scene) `copier:"-" json:"-" xml:"-" set:"-" edit:"-"`

	// Scene is the overall Scene to which we belong. It is automatically
	// by widgets whenever they are added to another widget parent.
	Scene *Scene `copier:"-" json:"-" xml:"-" set:"-"`

	// ValueUpdate is a function set by [Bind] that is called in
	// [WidgetBase.UpdateWidget] to update the widget's value from the bound value.
	// It should not be accessed by end users.
	ValueUpdate func() `copier:"-" json:"-" xml:"-" set:"-"`

	// ValueOnChange is a function set by [Bind] that is called when
	// the widget receives an [events.Change] event to update the bound value
	// from the widget's value. It should not be accessed by end users.
	ValueOnChange func() `copier:"-" json:"-" xml:"-" set:"-"`

	// ValueTitle is the title to display for a dialog for this [Value].
	ValueTitle string

	// valueNewWindow indicates that the dialog of a [Value] should be opened
	// as a new window, instead of a typical full window in the same current window.
	// This is set by [InitValueButton] and handled by [openValueDialog].
	// This is triggered by holding down the Shift key while clicking on a
	// [Value] button. Certain values such as [FileButton] may set this to true
	// in their [InitValueButton] function.
	valueNewWindow bool

	// needsRender is whether the widget needs to be rendered on the next render iteration.
	needsRender bool

	// firstRender indicates that we were the first to render, and pushed our parent's
	// bounds, which then need to be popped.
	firstRender bool
}

// Init should be called by every [Widget] type in its custom
// Init if it has one to establish all the default styling
// and event handling that applies to all widgets.
func (wb *WidgetBase) Init() {
	wb.Styler(func(s *styles.Style) {
		s.MaxBorder.Style.Set(styles.BorderSolid)
		s.MaxBorder.Color.Set(colors.Scheme.Primary.Base)
		s.MaxBorder.Width.Set(units.Dp(1))

		// if we are disabled, we do not react to any state changes,
		// and instead always have the same gray colors
		if s.Is(states.Disabled) {
			s.Cursor = cursors.NotAllowed
			s.Opacity = 0.38
			return
		}
		// TODO(kai): what about context menus on mobile?
		tt, _ := wb.This.(Widget).WidgetTooltip(image.Pt(-1, -1))
		s.SetAbilities(tt != "", abilities.LongHoverable, abilities.LongPressable)

		if s.Is(states.Selected) {
			s.Background = colors.Scheme.Select.Container
			s.Color = colors.Scheme.Select.OnContainer
		}
	})
	wb.FinalStyler(func(s *styles.Style) {
		if s.Is(states.Focused) {
			s.Border.Style = s.MaxBorder.Style
			s.Border.Color = s.MaxBorder.Color
			s.Border.Width = s.MaxBorder.Width
		}
		if !s.AbilityIs(abilities.Focusable) {
			// never need bigger border if not focusable
			s.MaxBorder = s.Border
		}
	})

	// TODO(kai): maybe move all of these event handling functions into one function
	wb.handleWidgetClick()
	wb.handleWidgetStateFromMouse()
	wb.handleLongHoverTooltip()
	wb.handleWidgetStateFromFocus()
	wb.handleWidgetContextMenu()
	wb.handleWidgetMagnify()
	wb.handleValueOnChange()

	wb.Updater(wb.UpdateFromMake)
}

// OnAdd is called when widgets are added to a parent.
// It sets the scene of the widget to its widget parent.
// It should be called by all other OnAdd functions defined
// by widget types.
func (wb *WidgetBase) OnAdd() {
	if pwb := wb.parentWidget(); pwb != nil {
		wb.Scene = pwb.Scene
	}
	if wb.Parts != nil {
		// the Scene of the Parts may not have been set yet if they were made in Init
		wb.Parts.Scene = wb.Scene
	}
	if wb.Scene != nil && wb.Scene.WidgetInit != nil {
		wb.Scene.WidgetInit(wb.This.(Widget))
	}
}

// setScene sets the Scene pointer for this widget and all of its children.
// This can be necessary when creating widgets outside the usual New* paradigm,
// e.g., when reading from a JSON file.
func (wb *WidgetBase) setScene(sc *Scene) {
	wb.WidgetWalkDown(func(cw Widget, cwb *WidgetBase) bool {
		cwb.Scene = sc
		return tree.Continue
	})
}

// AsWidget returns the given [tree.Node] as a [WidgetBase] or nil.
func AsWidget(n tree.Node) *WidgetBase {
	if w, ok := n.(Widget); ok {
		return w.AsWidget()
	}
	return nil
}

func (wb *WidgetBase) AsWidget() *WidgetBase {
	return wb
}

func (wb *WidgetBase) CopyFieldsFrom(from tree.Node) {
	wb.NodeBase.CopyFieldsFrom(from)
	frm := AsWidget(from)

	n := len(wb.ContextMenus)
	if len(frm.ContextMenus) > n {
		wb.ContextMenus = append(wb.ContextMenus, frm.ContextMenus[n:]...)
	}

	wb.Stylers.DoWith(&frm.Stylers, func(to, from *[]func(s *styles.Style)) {
		n := len(*to)
		if len(*from) > n {
			*to = append(*to, (*from)[n:]...)
		}
	})

	wb.Listeners.DoWith(&frm.Listeners, func(to, from *events.Listeners) {
		to.CopyFromExtra(*from)
	})
}

func (wb *WidgetBase) Destroy() {
	wb.deleteParts()
	wb.NodeBase.Destroy()
}

// deleteParts deletes the widget's parts (and the children of the parts).
func (wb *WidgetBase) deleteParts() {
	if wb.Parts != nil {
		wb.Parts.Destroy()
	}
	wb.Parts = nil
}

// newParts makes the [WidgetBase.Parts] if they don't already exist.
// It returns the parts regardless.
func (wb *WidgetBase) newParts() *Frame {
	if wb.Parts != nil {
		return wb.Parts
	}
	wb.Parts = NewFrame()
	wb.Parts.SetName("parts")
	tree.SetParent(wb.Parts, wb) // don't add to children list
	wb.Parts.Styler(func(s *styles.Style) {
		s.Grow.Set(1, 1)
		s.RenderBox = false
	})
	return wb.Parts
}

// parentWidget returns the parent as a [WidgetBase] or nil
// if this is the root and has no parent.
func (wb *WidgetBase) parentWidget() *WidgetBase {
	if wb.Parent == nil {
		return nil
	}
	pw, ok := wb.Parent.(Widget)
	if ok {
		return pw.AsWidget()
	}
	return nil // the parent may be a non-widget in [tree.UnmarshalRootJSON]
}

// IsVisible returns true if a widget is visible for rendering according
// to the [states.Invisible] flag on it or any of its parents.
// This flag is also set by [styles.DisplayNone] during [WidgetBase.Style].
// This does *not* check for an empty TotalBBox, indicating that the widget
// is out of render range; that is done by [WidgetBase.PushBounds] prior to rendering.
// Non-visible nodes are automatically not rendered and do not get
// window events.
// This call recursively calls the parent, which is typically a short path.
func (wb *WidgetBase) IsVisible() bool {
	if wb == nil || wb.This == nil || wb.StateIs(states.Invisible) || wb.Scene == nil {
		return false
	}
	if wb.Parent == nil {
		return true
	}
	return wb.parentWidget().IsVisible()
}

// DirectRenderImage uploads image directly into given system.Drawer at given index
// Typically this is a drw.SetGoImage call with an [image.RGBA], or
// drw.SetFrameImage with a [vgpu.FrameBuffer]
func (wb *WidgetBase) DirectRenderImage(drw system.Drawer, idx int) {}

// DirectRenderDraw draws the current image at index onto the RenderWindow window,
// typically using drw.Copy, drw.Scale, or drw.Fill.
// flipY is the default setting for whether the Y axis needs to be flipped during drawing,
// which is typically passed along to the Copy or Scale methods.
func (wb *WidgetBase) DirectRenderDraw(drw system.Drawer, idx int, flipY bool) {}

// NodeWalkDown extends [tree.Node.WalkDown] to [WidgetBase.Parts],
// which is key for getting full tree traversal to work when updating,
// configuring, and styling. This implements [tree.Node.NodeWalkDown].
func (wb *WidgetBase) NodeWalkDown(fun func(tree.Node) bool) {
	if wb.Parts == nil {
		return
	}
	wb.Parts.WalkDown(fun)
}

// ForWidgetChildren iterates through the children as widgets, calling the given function.
// Return [tree.Continue] (true) to continue, and [tree.Break] (false) to terminate.
func (wb *WidgetBase) ForWidgetChildren(fun func(i int, cw Widget, cwb *WidgetBase) bool) {
	for i, c := range wb.Children {
		w, cwb := c.(Widget), AsWidget(c)
		if !fun(i, w, cwb) {
			break
		}
	}
}

// forVisibleChildren iterates through the children,as widgets, calling the given function,
// excluding any with the *local* states.Invisible flag set (does not check parents).
// This is used e.g., for layout functions to exclude non-visible direct children.
// Return [tree.Continue] (true) to continue, and [tree.Break] (false) to terminate.
func (wb *WidgetBase) forVisibleChildren(fun func(i int, cw Widget, cwb *WidgetBase) bool) {
	for i, k := range wb.Children {
		w, cwb := k.(Widget), AsWidget(k)
		if cwb.StateIs(states.Invisible) {
			continue
		}
		cont := fun(i, w, cwb)
		if !cont {
			break
		}
	}
}

// WidgetWalkDown is a version of [tree.NodeBase.WalkDown] that operates on [Widget] types.
// Return [tree.Continue] to continue and [tree.Break] to terminate.
func (wb *WidgetBase) WidgetWalkDown(fun func(cw Widget, cwb *WidgetBase) bool) {
	wb.WalkDown(func(n tree.Node) bool {
		cw, cwb := n.(Widget), AsWidget(n)
		return fun(cw, cwb)
	})
}

// widgetNext returns the next widget in the tree,
// including Parts, which are considered to come after Children.
// returns nil if no more.
func widgetNext(w Widget) Widget {
	wb := w.AsWidget()
	if !wb.HasChildren() && wb.Parts == nil {
		return widgetNextSibling(w)
	}
	if wb.HasChildren() {
		return wb.Child(0).(Widget)
	}
	if wb.Parts != nil {
		return widgetNext(wb.Parts.This.(Widget))
	}
	return nil
}

// widgetNextSibling returns next sibling or nil if none,
// including Parts, which are considered to come after Children.
func widgetNextSibling(w Widget) Widget {
	wb := w.AsWidget()
	if wb.Parent == nil {
		return nil
	}
	parent := wb.Parent.(Widget)
	myidx := wb.IndexInParent()
	if myidx >= 0 && myidx < wb.Parent.AsTree().NumChildren()-1 {
		return parent.AsTree().Child(myidx + 1).(Widget)
	}
	return widgetNextSibling(parent)
}

// widgetPrev returns the previous widget in the tree,
// including Parts, which are considered to come after Children.
// nil if no more.
func widgetPrev(w Widget) Widget {
	wb := w.AsWidget()
	if wb.Parent == nil {
		return nil
	}
	parent := wb.Parent.(Widget)
	myidx := wb.IndexInParent()
	if myidx > 0 {
		nn := parent.AsTree().Child(myidx - 1).(Widget)
		return widgetLastChildParts(nn) // go to parts
	}
	// we were children, done
	return parent
}

// widgetLastChildParts returns the last child under given node,
// or node itself if no children.  Starts with Parts,
func widgetLastChildParts(w Widget) Widget {
	wb := w.AsWidget()
	if wb.Parts != nil && wb.Parts.HasChildren() {
		return widgetLastChildParts(wb.Parts.Child(wb.Parts.NumChildren() - 1).(Widget))
	}
	if wb.HasChildren() {
		return widgetLastChildParts(wb.Child(wb.NumChildren() - 1).(Widget))
	}
	return w
}

// widgetNextFunc returns the next widget in the tree,
// including Parts, which are considered to come after children,
// continuing until the given function returns true.
// nil if no more.
func widgetNextFunc(w Widget, fun func(w Widget) bool) Widget {
	for {
		nw := widgetNext(w)
		if nw == nil {
			return nil
		}
		if fun(nw) {
			return nw
		}
		if nw == w {
			slog.Error("WidgetNextFunc", "start", w, "nw == wi", nw)
			return nil
		}
		w = nw
	}
}

// widgetPrevFunc returns the previous widget in the tree,
// including Parts, which are considered to come after children,
// continuing until the given function returns true.
// nil if no more.
func widgetPrevFunc(w Widget, fun func(w Widget) bool) Widget {
	for {
		pw := widgetPrev(w)
		if pw == nil {
			return nil
		}
		if fun(pw) {
			return pw
		}
		if pw == w {
			slog.Error("WidgetPrevFunc", "start", w, "pw == wi", pw)
			return nil
		}
		w = pw
	}
}

// WidgetTooltip is the base implementation of [Widget.WidgetTooltip],
// which just returns [WidgetBase.Tooltip] and [WidgetBase.DefaultTooltipPos].
func (wb *WidgetBase) WidgetTooltip(pos image.Point) (string, image.Point) {
	return wb.Tooltip, wb.DefaultTooltipPos()
}<|MERGE_RESOLUTION|>--- conflicted
+++ resolved
@@ -123,12 +123,8 @@
 
 	// ChildBackground returns the background color (Image) for given child Widget.
 	// By default, this is just our [styles.Style.ActualBackground] but it can be computed
-<<<<<<< HEAD
-	// specifically for the child (e.g., for zebra stripes in [ListGrid])
-=======
 	// specifically for the child (e.g., for zebra stripes in [ListGrid]).
->>>>>>> 2e0eb863
-	ChildBackground(child Widget) image.Image
+<<<<,,,	ChildBackground(child Widget) image.Image
 
 	// DirectRenderImage uploads image directly into given system.Drawer at given index
 	// Typically this is a drw.SetGoImage call with an [image.RGBA], or
