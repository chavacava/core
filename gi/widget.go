--- conflicted
+++ resolved
@@ -262,14 +262,6 @@
 
 	// 2D bounding box for region occupied within immediate parent Scene object that we render onto. These are the pixels we draw into, filtered through parent bounding boxes. Used for render Bounds clipping
 	ScBBox image.Rectangle `copy:"-" json:"-" xml:"-"`
-
-<<<<<<< HEAD
-	// text for tooltip for this widget -- can use HTML formatting
-	Tooltip string
-=======
-	// Version of ScBBox used for event processing.  In general this is identical to ScBBox except for cases like TreeView where the children are not localized within the ScBBox rendering region.
-	EvBBox image.Rectangle `copy:"-" json:"-" xml:"-"`
->>>>>>> f398e95b
 
 	// a slice of stylers that are called in sequential descending order (so the first added styler is called last and thus overrides all other functions) to style the element; these should be set using Style, which can be called by end-user and internal code
 	Stylers []func(s *styles.Style) `copy:"-" json:"-" xml:"-"`
